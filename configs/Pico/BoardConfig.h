--- conflicted
+++ resolved
@@ -194,7 +194,6 @@
 #define SPLASH_MODE NOSPLASH
 #define SPLASH_CHOICE MAIN
 
-<<<<<<< HEAD
 // Board LED Add-on Setting
 // BOARD_LED_OFF  - Turns the on-board LED off
 // MODE_INDICATOR - On-board LED blinks on various frequencies depending
@@ -211,7 +210,7 @@
 #define PIN_DUAL_DIRECTIONAL_RIGHT -1
 #define DUAL_DIRECTIONAL_STICK_MODE DPAD_MODE_DIGITAL
 #define DUAL_DIRECTIONAL_COMBINE_MODE DUAL_COMBINE_MODE_MIXED
-=======
+
 // This is the Buzzer Speaker section.  
 // In this section you can specify if Buzzer Speaker will be active, and, if active, which pin will be used for them.
 // The default is `HAS_BUZZER_SPEAKER` which will turn the Buzzer Speaker off.
@@ -220,6 +219,5 @@
 #define HAS_BUZZER_SPEAKER 1
 #define BUZZER_PIN -1
 #define BUZZER_VOLUME 100
->>>>>>> b17e41a3
 
 #endif