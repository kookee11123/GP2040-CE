 /*
 * SPDX-License-Identifier: MIT
 * SPDX-FileCopyrightText: Copyright (c) 2021 Jason Skuby (mytechtoybox.com)
 */

#ifndef STORAGE_H_
#define STORAGE_H_

#include <stdint.h>
#include "NeoPico.hpp"
#include "FlashPROM.h"

#include "enums.h"
#include "helper.h"
#include "gamepad.h"

#define GAMEPAD_STORAGE_INDEX      		0    // 1024 bytes for gamepad options
#define BOARD_STORAGE_INDEX     		1024 //  512 bytes for hardware options
#define LED_STORAGE_INDEX       		1536 //  512 bytes for LED configuration
#define ANIMATION_STORAGE_INDEX 		2048 // 1024 bytes for LED animations
#define SPLASH_IMAGE_STORAGE_INDEX		2560

#define CHECKSUM_MAGIC          0 	// Checksum CRC

struct BoardOptions
{
	bool hasBoardOptions;
	uint8_t pinDpadUp;
	uint8_t pinDpadDown;
	uint8_t pinDpadLeft;
	uint8_t pinDpadRight;
	uint8_t pinButtonB1;
	uint8_t pinButtonB2;
	uint8_t pinButtonB3;
	uint8_t pinButtonB4;
	uint8_t pinButtonL1;
	uint8_t pinButtonR1;
	uint8_t pinButtonL2;
	uint8_t pinButtonR2;
	uint8_t pinButtonS1;
	uint8_t pinButtonS2;
	uint8_t pinButtonL3;
	uint8_t pinButtonR3;
	uint8_t pinButtonA1;
	uint8_t pinButtonA2;
	uint8_t pinButtonTurbo;
	uint8_t pinButtonReverse;
	uint8_t pinSliderLS;
	uint8_t pinSliderRS;
	ButtonLayout buttonLayout;
	ButtonLayoutRight buttonLayoutRight;
	SplashMode splashMode;
	SplashChoice splashChoice;
	uint8_t i2cSDAPin;
	uint8_t i2cSCLPin;
	int i2cBlock;
	uint32_t i2cSpeed;
	bool hasI2CDisplay;
	int displayI2CAddress;
	uint8_t displaySize;
	bool displayFlip;
	bool displayInvert;
	uint8_t turboShotCount; // Turbo
	uint8_t pinTurboLED;    // Turbo LED
	uint8_t pinReverseLED;    // Reverse LED
	uint8_t reverseActionUp;
	uint8_t reverseActionDown;
	uint8_t reverseActionLeft;
	uint8_t reverseActionRight;
	uint8_t i2cAnalog1219SDAPin;
	uint8_t i2cAnalog1219SCLPin;
	int i2cAnalog1219Block;
	uint32_t i2cAnalog1219Speed;
	uint8_t i2cAnalog1219Address;
	uint8_t pinDualDirUp;    // Pins for Dual Directional Input
	uint8_t pinDualDirDown;
	uint8_t pinDualDirLeft;
	uint8_t pinDualDirRight;
	uint8_t dualDirDpadMode;    // LS/DP/RS
	uint8_t dualDirCombineMode; // Mix/Gamepad/Dual/None
	char boardVersion[32]; // 32-char limit to board name
	uint32_t checksum;
<<<<<<< HEAD
	OnBoardLedMode onBoardLedMode;
=======
	bool hasBuzzerSpeaker;
	uint8_t buzzerPin;
	uint8_t buzzerVolume;
>>>>>>> b17e41a3
};

struct SplashImage {
	uint8_t data[16*64];
	uint32_t checksum;
};

struct LEDOptions
{
	bool useUserDefinedLEDs;
	int dataPin;
	LEDFormat ledFormat;
	ButtonLayout ledLayout;
	uint8_t ledsPerButton;
	uint8_t brightnessMaximum;
	uint8_t brightnessSteps;
	int indexUp;
	int indexDown;
	int indexLeft;
	int indexRight;
	int indexB1;
	int indexB2;
	int indexB3;
	int indexB4;
	int indexL1;
	int indexR1;
	int indexL2;
	int indexR2;
	int indexS1;
	int indexS2;
	int indexL3;
	int indexR3;
	int indexA1;
	int indexA2;
	char boardVersion[32]; // 32-char limit to board name
	uint32_t checksum;
};

#define SI Storage::getInstance()

// Storage manager for board, LED options, and thread-safe settings
class Storage {
public:
	Storage(Storage const&) = delete;
	void operator=(Storage const&)  = delete;
	static Storage& getInstance() // Thread-safe storage ensures cross-thread talk
	{
		static Storage instance;
		return instance;
	}
	
	void setBoardOptions(BoardOptions);	// Board Options
	void setDefaultBoardOptions();
	BoardOptions getBoardOptions();
	
	void setSplashImage(SplashImage);
	void setDefaultSplashImage();
	SplashImage getSplashImage();

	void setLEDOptions(LEDOptions);		// LED Options
	void setDefaultLEDOptions();
	LEDOptions getLEDOptions();

	void SetConfigMode(bool); 			// Config Mode (on-boot)
	bool GetConfigMode();

	void SetGamepad(Gamepad *); 		// MPGS Gamepad Get/Set
	Gamepad * GetGamepad();

	void SetProcessedGamepad(Gamepad *); // MPGS Processed Gamepad Get/Set
	Gamepad * GetProcessedGamepad();

	void SetFeatureData(uint8_t *); 	// USB Feature Data Get/Set
	void ClearFeatureData();
	uint8_t * GetFeatureData();

	void ResetSettings(); 				// EEPROM Reset Feature

	int GetButtonLayout();
	int GetButtonLayoutRight();

	int GetSplashMode();
	int GetSplashChoice();

private:
	Storage() : gamepad(0) {
		EEPROM.start(); // init EEPROM
		initBoardOptions();
		initLEDOptions();
		initSplashImage();
	}
	void initBoardOptions();
	void initLEDOptions();
	void initSplashImage();
	bool CONFIG_MODE; 			// Config mode (boot)
	Gamepad * gamepad;    		// Gamepad data
	Gamepad * processedGamepad; // Gamepad with ONLY processed data
	BoardOptions boardOptions;
	LEDOptions ledOptions;
	uint8_t featureData[32]; // USB X-Input Feature Data
	SplashImage splashImage;
};

#endif<|MERGE_RESOLUTION|>--- conflicted
+++ resolved
@@ -80,13 +80,10 @@
 	uint8_t dualDirCombineMode; // Mix/Gamepad/Dual/None
 	char boardVersion[32]; // 32-char limit to board name
 	uint32_t checksum;
-<<<<<<< HEAD
 	OnBoardLedMode onBoardLedMode;
-=======
 	bool hasBuzzerSpeaker;
 	uint8_t buzzerPin;
 	uint8_t buzzerVolume;
->>>>>>> b17e41a3
 };
 
 struct SplashImage {
