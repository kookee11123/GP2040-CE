--- conflicted
+++ resolved
@@ -11,12 +11,8 @@
 uint8_t AnimationStation::brightnessSteps = 5;
 float AnimationStation::brightnessX = 0;
 absolute_time_t AnimationStation::nextChange = 0;
-<<<<<<< HEAD
 AnimationOptions AnimationStation::options = {};
 
-=======
-StaticColor *staticColor;
->>>>>>> 376867db
 
 AnimationStation::AnimationStation(PixelMatrix matrix) : matrix(matrix) {
   AnimationStation::SetBrightness(1);
@@ -72,11 +68,7 @@
 }
 
 uint16_t AnimationStation::AdjustIndex(int changeSize) {
-<<<<<<< HEAD
   uint16_t newIndex = this->options.baseAnimationIndex + changeSize;
-=======
-  uint16_t newIndex = this->baseAnimationIndex + changeSize;
->>>>>>> 376867db
 
   if (newIndex >= TOTAL_EFFECTS) {
     return 0;
@@ -84,27 +76,8 @@
 
   if (newIndex < 0) {
     return (TOTAL_EFFECTS - 1);
-<<<<<<< HEAD
-=======
   }
 
-  return newIndex;
-}
-
-void AnimationStation::HandlePressed(std::vector<Pixel> pressed) {
-  if (pressed != this->lastPressed) {
-    this->lastPressed = pressed;
-    if (this->buttonAnimation == nullptr) {
-      this->buttonAnimation = new StaticColor(pressed);
-    }
-    else {
-      this->buttonAnimation->UpdatePixels(pressed);
-    }
->>>>>>> 376867db
-  }
-}
-
-<<<<<<< HEAD
   return newIndex;
 }
 
@@ -120,8 +93,6 @@
   }
 }
 
-=======
->>>>>>> 376867db
 void AnimationStation::ClearPressed() {
   if (this->buttonAnimation != nullptr) {
     this->buttonAnimation->ClearPixels();
@@ -152,28 +123,18 @@
   return AnimationStation::options.brightness;
 }
 
-<<<<<<< HEAD
 uint8_t AnimationStation::GetMode() { return this->options.baseAnimationIndex; }
 
 void AnimationStation::SetMode(uint8_t mode) {
   this->options.baseAnimationIndex = mode;
   AnimationEffects newEffect =
       static_cast<AnimationEffects>(this->options.baseAnimationIndex);
-=======
-uint8_t AnimationStation::GetMode() { return this->baseAnimationIndex; }
-
-void AnimationStation::SetMode(uint8_t mode) {
-  this->baseAnimationIndex = mode;
-  AnimationEffects newEffect =
-      static_cast<AnimationEffects>(this->baseAnimationIndex);
->>>>>>> 376867db
 
   if (this->baseAnimation != nullptr) {
     delete this->baseAnimation;
   }
 
   switch (newEffect) {
-<<<<<<< HEAD
   case AnimationEffects::EFFECT_RAINBOW:
     this->baseAnimation = new Rainbow(matrix);
     break;
@@ -192,21 +153,6 @@
 void AnimationStation::SetOptions(AnimationOptions options) {
   AnimationStation::options = options;
   AnimationStation::SetBrightness(options.brightness);
-=======
-  case AnimationEffects::EFFECT_STATIC_COLOR:
-    this->baseAnimation = new StaticColor(pixels);
-    break;
-  case AnimationEffects::EFFECT_RAINBOW:
-    this->baseAnimation = new Rainbow(pixels);
-    break;
-  case AnimationEffects::EFFECT_CHASE:
-    this->baseAnimation = new Chase(pixels);
-    break;
-  default:
-    this->baseAnimation = new StaticColor(pixels, 0);
-    break;
-  }
->>>>>>> 376867db
 }
 
 void AnimationStation::ApplyBrightness(uint32_t *frameValue) {
@@ -215,17 +161,10 @@
 }
 
 void AnimationStation::SetBrightness(uint8_t brightness) {
-<<<<<<< HEAD
   AnimationStation::options.brightness =
       (brightness > brightnessSteps) ? brightnessSteps : options.brightness;
   AnimationStation::brightnessX =
       (AnimationStation::options.brightness * getBrightnessStepSize()) / 255.0F;
-=======
-  AnimationStation::brightness =
-      (brightness > brightnessSteps) ? brightnessSteps : brightness;
-  AnimationStation::brightnessX =
-      (AnimationStation::brightness * getBrightnessStepSize()) / 255.0F;
->>>>>>> 376867db
 
   if (AnimationStation::brightnessX > 1)
     AnimationStation::brightnessX = 1;
@@ -234,7 +173,6 @@
 }
 
 void AnimationStation::DecreaseBrightness() {
-<<<<<<< HEAD
   if (AnimationStation::options.brightness > 0)
     AnimationStation::SetBrightness(--AnimationStation::options.brightness);
 }
@@ -243,15 +181,5 @@
   if (AnimationStation::options.brightness < getBrightnessStepSize())
     AnimationStation::SetBrightness(++AnimationStation::options.brightness);
   else if (AnimationStation::options.brightness > getBrightnessStepSize())
-=======
-  if (AnimationStation::brightness > 0)
-    AnimationStation::SetBrightness(--AnimationStation::brightness);
-}
-
-void AnimationStation::IncreaseBrightness() {
-  if (AnimationStation::brightness < getBrightnessStepSize())
-    AnimationStation::SetBrightness(++AnimationStation::brightness);
-  else if (AnimationStation::brightness > getBrightnessStepSize())
->>>>>>> 376867db
     AnimationStation::SetBrightness(brightnessSteps);
 }