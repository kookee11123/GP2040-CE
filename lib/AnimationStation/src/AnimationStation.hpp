#ifndef _ANIMATION_STATION_H_
#define _ANIMATION_STATION_H_

#include <algorithm>
#include <string.h>
#include <stdio.h>
#include <stdlib.h>
#include <vector>
#include "hardware/clocks.h"

#include "NeoPico.hpp"
#include "Animation.hpp"
#include "Effects/Chase.hpp"
#include "Effects/Rainbow.hpp"
#include "Effects/StaticColor.hpp"
#include "Effects/StaticTheme.hpp"

typedef enum
{
  EFFECT_OFF,
  EFFECT_STATIC_COLOR,
  EFFECT_RAINBOW,
  EFFECT_CHASE
} AnimationEffects;

// We can't programmatically determine how many elements are in an enum. Yes, that's dumb.
const int TOTAL_EFFECTS = 4;

typedef enum
{
  HOTKEY_LEDS_NONE,
	HOTKEY_LEDS_ANIMATION_UP,
	HOTKEY_LEDS_ANIMATION_DOWN,
	HOTKEY_LEDS_PARAMETER_UP,
  HOTKEY_LEDS_PRESS_PARAMETER_UP,
  HOTKEY_LEDS_PRESS_PARAMETER_DOWN,
	HOTKEY_LEDS_PARAMETER_DOWN,
	HOTKEY_LEDS_BRIGHTNESS_UP,
	HOTKEY_LEDS_BRIGHTNESS_DOWN
} AnimationHotkey;

class AnimationStation
{
public:
  AnimationStation(PixelMatrix matrix);

  void Animate();
  void AddAnimation(Animation *animation);
  void HandleEvent(AnimationHotkey action);
  void Clear();
  void ChangeAnimation(int changeSize);
  void ApplyBrightness(uint32_t *frameValue);
  uint16_t AdjustIndex(int changeSize);
  void HandlePressed(std::vector<Pixel> pressed);
  void ClearPressed();

  uint8_t GetMode();
  void SetMode(uint8_t mode);
  static void ConfigureBrightness(uint8_t max, uint8_t steps);
  static float GetBrightnessX();
  static uint8_t GetBrightness();
  static void SetBrightness(uint8_t brightness);
  static void DecreaseBrightness();
  static void IncreaseBrightness();

  Animation* baseAnimation;
  Animation* buttonAnimation;
  std::vector<Pixel> lastPressed;
  static absolute_time_t nextChange;
  RGB frame[100];

protected:
  inline static uint8_t getBrightnessStepSize() { return (brightnessMax / brightnessSteps); }

  static uint8_t brightnessMax;
  static uint8_t brightnessSteps;
  static uint8_t brightness;
  static float brightnessX;
<<<<<<< HEAD
  uint8_t animationIndex = 0;
  PixelMatrix matrix;
=======
  uint8_t baseAnimationIndex = 0;
  std::vector<Pixel> pixels;
>>>>>>> 2d7279f7
};

#endif<|MERGE_RESOLUTION|>--- conflicted
+++ resolved
@@ -76,13 +76,8 @@
   static uint8_t brightnessSteps;
   static uint8_t brightness;
   static float brightnessX;
-<<<<<<< HEAD
-  uint8_t animationIndex = 0;
   PixelMatrix matrix;
-=======
   uint8_t baseAnimationIndex = 0;
-  std::vector<Pixel> pixels;
->>>>>>> 2d7279f7
 };
 
 #endif