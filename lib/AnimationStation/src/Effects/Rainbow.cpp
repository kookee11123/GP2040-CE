#include "Rainbow.hpp"

<<<<<<< HEAD
Rainbow::Rainbow(PixelMatrix &matrix, uint16_t cycleTime) : Animation(matrix), cycleTime(cycleTime) {
=======
uint16_t Rainbow::defaultCycleTime = 40;
>>>>>>> 2d7279f7

Rainbow::Rainbow(std::vector<Pixel> pixels)
    : Animation(pixels), cycleTime(Rainbow::defaultCycleTime) {}

Rainbow::Rainbow(std::vector<Pixel> pixels, uint16_t cycleTime)
    : Animation(pixels), cycleTime(cycleTime) {}

void Rainbow::Animate(RGB (&frame)[100]) {
  if (!time_reached(this->nextRunTime)) {
    return;
  }

  for (size_t r = 0; r != matrix->pixels.size(); r++) {
    for (size_t c = 0; c != matrix->pixels[r].size(); c++) {
      if (matrix->pixels[r][c].index == NO_PIXEL.index)
        continue;

      RGB color = RGB::wheel(this->currentFrame);
      for (size_t p = 0; p != matrix->pixels[r][c].positions.size(); p++) {
        frame[matrix->pixels[r][c].positions[p]] = color;
      }
    }
  }

  if (reverse) {
    currentFrame--;

    if (currentFrame < 0) {
      currentFrame = 1;
      reverse = false;
    }
  } else {
    currentFrame++;

    if (currentFrame > 255) {
      currentFrame = 254;
      reverse = true;
    }
  }

  this->nextRunTime = make_timeout_time_ms(this->cycleTime);
}

void Rainbow::ParameterUp() {
  this->cycleTime = this->cycleTime + 10;
}

void Rainbow::ParameterDown() {
  if (this->cycleTime > 0) {
    this->cycleTime = this->cycleTime - 10;
  }
}<|MERGE_RESOLUTION|>--- conflicted
+++ resolved
@@ -1,16 +1,7 @@
 #include "Rainbow.hpp"
 
-<<<<<<< HEAD
 Rainbow::Rainbow(PixelMatrix &matrix, uint16_t cycleTime) : Animation(matrix), cycleTime(cycleTime) {
-=======
-uint16_t Rainbow::defaultCycleTime = 40;
->>>>>>> 2d7279f7
-
-Rainbow::Rainbow(std::vector<Pixel> pixels)
-    : Animation(pixels), cycleTime(Rainbow::defaultCycleTime) {}
-
-Rainbow::Rainbow(std::vector<Pixel> pixels, uint16_t cycleTime)
-    : Animation(pixels), cycleTime(cycleTime) {}
+}
 
 void Rainbow::Animate(RGB (&frame)[100]) {
   if (!time_reached(this->nextRunTime)) {
