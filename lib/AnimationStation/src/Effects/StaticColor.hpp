--- conflicted
+++ resolved
@@ -8,13 +8,8 @@
 
 class StaticColor : public Animation {
 public:
-<<<<<<< HEAD
   StaticColor(PixelMatrix &matrix, RGB color);
-=======
-  StaticColor(std::vector<Pixel> pixels);
-  StaticColor(std::vector<Pixel> pixels, int colorIndex);
   ~StaticColor() {};
->>>>>>> 2d7279f7
 
   void Animate(RGB (&frame)[100]);
   void ParameterUp();
