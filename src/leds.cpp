/*
 * SPDX-License-Identifier: MIT
 * SPDX-FileCopyrightText: Copyright (c) 2021 Jason Skuby (mytechtoybox.com)
 */

#include "BoardConfig.h"

#ifdef BOARD_LEDS_PIN

#include "pico/util/queue.h"

#include "AnimationStation.hpp"
#include "AnimationStorage.hpp"
#include "NeoPico.hpp"
#include "Pixel.hpp"
#include "leds.h"
#include "themes.h"

<<<<<<< HEAD
#ifdef LEDS_PER_PIXEL
PixelMatrix matrix = createLedButtonLayout(LED_LAYOUT, LEDS_PER_PIXEL);
#else
PixelMatrix matrix = createLedButtonLayout(LED_LAYOUT, ledPositions);
#endif

#ifdef LED_FORMAT
NeoPico neopico(BOARD_LEDS_PIN, matrix.getLedCount(), LED_FORMAT);
#else
NeoPico neopico(BOARD_LEDS_PIN, matrix.getLedCount());
#endif

AnimationStation as(matrix);
=======
#ifdef LED_FORMAT
NeoPico neopico(BOARD_LEDS_PIN, Pixel::getPixelCount(pixels), LED_FORMAT);
#else
NeoPico neopico(BOARD_LEDS_PIN, Pixel::getPixelCount(pixels));
#endif

AnimationStation as(pixels);
>>>>>>> 376867db
queue_t baseAnimationQueue;
queue_t buttonAnimationQueue;
queue_t animationSaveQueue;

void LEDs::trySave() {
<<<<<<< HEAD
  static int saveValue = 0;

  if (queue_try_remove(&animationSaveQueue, &saveValue))
    AnimationStore.save();
}

void LEDs::setup() {
  queue_init(&baseAnimationQueue, sizeof(AnimationHotkey), 1);
  queue_init(&buttonAnimationQueue, sizeof(uint32_t), 1);
  queue_init(&animationSaveQueue, sizeof(int), 1);

  AnimationStore.setup(&as);
  StaticTheme::AddTheme(themeStaticRainbow);
  StaticTheme::AddTheme(themeGuiltyGearTypeA);
  StaticTheme::AddTheme(themeGuiltyGearTypeD);
  StaticTheme::AddTheme(themeGuiltyGearCustom);
  StaticTheme::AddTheme(themeNeoGeo);
  StaticTheme::AddTheme(themeNeoGeoCurved);
  StaticTheme::AddTheme(themeNeoGeoModern);
  StaticTheme::AddTheme(themeSixButtonFighter);
  StaticTheme::AddTheme(themeSixButtonFighterPlus);
  StaticTheme::AddTheme(themeSuperFamicom);
  StaticTheme::AddTheme(themeXbox);
=======
 	static int saveValue = 0;

	if (queue_try_remove(&animationSaveQueue, &saveValue))
		AnimationStore.save();
}
  
void LEDs::setup() {
  queue_init(&baseAnimationQueue, sizeof(AnimationHotkey), 1);
  queue_init(&buttonAnimationQueue, sizeof(GamepadState), 1);
	queue_init(&animationSaveQueue, sizeof(int), 1);

  AnimationStore.setup(&as);
}

void configureAnimations(AnimationStation *as)
{
	as->AddAnimation(new StaticColor(matrix, ColorBlack));
	as->AddAnimation(new StaticColor(matrix, LEDS_STATIC_COLOR_COLOR));
	as->AddAnimation(new Rainbow(matrix, LEDS_RAINBOW_CYCLE_TIME));
	as->AddAnimation(new Chase(matrix, LEDS_CHASE_CYCLE_TIME));
}

void configureAnimations() {
  // StaticColor::SetDefaultColor(LEDS_STATIC_COLOR_COLOR);
  Rainbow::SetDefaultCycleTime(LEDS_RAINBOW_CYCLE_TIME);
  Chase::SetDefaultCycleTime(LEDS_CHASE_CYCLE_TIME);

  // for (size_t i = 0; i < customThemes.size(); i++)
  // as->AddAnimation(&customThemes[i]);
>>>>>>> 376867db
}

void LEDs::process(Gamepad *gamepad) {
  // We use queue_try_add here because if core1 explodes everywhere, we don't
  // care. It's not as important as handling inputs.

  AnimationHotkey action = animationHotkeys(gamepad);
  if (action != HOTKEY_LEDS_NONE) {
    queue_try_add(&baseAnimationQueue, &action);
  }

<<<<<<< HEAD
  uint32_t buttonState = gamepad->state.dpad << 16 | gamepad->state.buttons;
  queue_try_add(&buttonAnimationQueue, &buttonState);
=======
  queue_try_add(&buttonAnimationQueue, &gamepad->state);
>>>>>>> 376867db
}

void LEDs::loop() {
  if (!time_reached(this->nextRunTime)) {
    return;
  }

  AnimationHotkey action;
<<<<<<< HEAD
  uint32_t buttonState;
=======
  GamepadState buttonState;
>>>>>>> 376867db

  if (queue_try_peek(&baseAnimationQueue, &action)) {
    queue_try_remove(&baseAnimationQueue, &action);
    as.HandleEvent(action);
<<<<<<< HEAD
    queue_try_add(&animationSaveQueue, 0);
=======
		queue_try_add(&animationSaveQueue, 0);
>>>>>>> 376867db
  }

  if (queue_try_peek(&buttonAnimationQueue, &buttonState)) {
    queue_try_remove(&buttonAnimationQueue, &buttonState);

    std::vector<Pixel> pressed;

<<<<<<< HEAD
    for (size_t r = 0; r != matrix.pixels.size(); r++) {
      for (size_t c = 0; c != matrix.pixels[r].size(); c++) {
        if (buttonState & matrix.pixels[r][c].mask)
          pressed.push_back(matrix.pixels[r][c]);
=======
    for (size_t i = 0; i < pixels.size(); i++) {
      if ((pixels[i].index > 3 && buttonState.buttons & pixels[i].mask) ||
          (pixels[i].index <= 3 && buttonState.dpad & pixels[i].mask)) {
        pressed.push_back(pixels[i]);
>>>>>>> 376867db
      }
    }

    if (pressed.size() > 0) {
      as.HandlePressed(pressed);
    } else {
      as.ClearPressed();
    }
  }

  as.Animate();
  as.ApplyBrightness(frame);
  neopico.SetFrame(frame);
  neopico.Show();

  this->nextRunTime = make_timeout_time_ms(LEDs::intervalMS);
}

/**
 * @brief Create an LED layout using a 2x4 matrix.
 */
PixelMatrix createLedLayoutArcadeButtons(std::vector<uint8_t> *positions) {
  std::vector<std::vector<Pixel>> pixels = {
      {
          Pixel(LEDS_BUTTON_B3, GAMEPAD_MASK_B3, positions[LEDS_BUTTON_B3]),
          Pixel(LEDS_BUTTON_B1, GAMEPAD_MASK_B1, positions[LEDS_BUTTON_B1]),
      },
      {
          Pixel(LEDS_BUTTON_B4, GAMEPAD_MASK_B4, positions[LEDS_BUTTON_B4]),
          Pixel(LEDS_BUTTON_B2, GAMEPAD_MASK_B2, positions[LEDS_BUTTON_B2]),
      },
      {
          Pixel(LEDS_BUTTON_R1, GAMEPAD_MASK_R1, positions[LEDS_BUTTON_R1]),
          Pixel(LEDS_BUTTON_R2, GAMEPAD_MASK_R2, positions[LEDS_BUTTON_R2]),
      },
      {
          Pixel(LEDS_BUTTON_L1, GAMEPAD_MASK_L1, positions[LEDS_BUTTON_L1]),
          Pixel(LEDS_BUTTON_L2, GAMEPAD_MASK_L2, positions[LEDS_BUTTON_L2]),
      },
  };

  return PixelMatrix(pixels);
}

/**
 * @brief Create an LED layout using a 3x8 matrix.
 */
PixelMatrix createLedLayoutArcadeHitbox(std::vector<uint8_t> *positions) {
  std::vector<std::vector<Pixel>> pixels = {
      {
          Pixel(LEDS_DPAD_LEFT, GAMEPAD_MASK_DL, positions[LEDS_DPAD_LEFT]),
          NO_PIXEL,
          NO_PIXEL,
      },
      {
          Pixel(LEDS_DPAD_DOWN, GAMEPAD_MASK_DD, positions[LEDS_DPAD_DOWN]),
          NO_PIXEL,
          NO_PIXEL,
      },
      {
          Pixel(LEDS_DPAD_RIGHT, GAMEPAD_MASK_DR, positions[LEDS_DPAD_RIGHT]),
          NO_PIXEL,
          NO_PIXEL,
      },
      {
          NO_PIXEL,
          NO_PIXEL,
          Pixel(LEDS_DPAD_UP, GAMEPAD_MASK_DU, positions[LEDS_DPAD_UP]),
      },
      {
          Pixel(LEDS_BUTTON_B3, GAMEPAD_MASK_B3, positions[LEDS_BUTTON_B3]),
          Pixel(LEDS_BUTTON_B1, GAMEPAD_MASK_B1, positions[LEDS_BUTTON_B1]),
          NO_PIXEL,
      },
      {
          Pixel(LEDS_BUTTON_B4, GAMEPAD_MASK_B4, positions[LEDS_BUTTON_B4]),
          Pixel(LEDS_BUTTON_B2, GAMEPAD_MASK_B2, positions[LEDS_BUTTON_B2]),
          NO_PIXEL,
      },
      {
          Pixel(LEDS_BUTTON_R1, GAMEPAD_MASK_R1, positions[LEDS_BUTTON_R1]),
          Pixel(LEDS_BUTTON_R2, GAMEPAD_MASK_R2, positions[LEDS_BUTTON_R2]),
          NO_PIXEL,
      },
      {
          Pixel(LEDS_BUTTON_L1, GAMEPAD_MASK_L1, positions[LEDS_BUTTON_L1]),
          Pixel(LEDS_BUTTON_L2, GAMEPAD_MASK_L2, positions[LEDS_BUTTON_L2]),
          NO_PIXEL,
      },
  };

  return PixelMatrix(pixels);
}

/**
 * @brief Create an LED layout using a 2x7 matrix.
 */
PixelMatrix createLedLayoutArcadeWasd(std::vector<uint8_t> *positions) {
  std::vector<std::vector<Pixel>> pixels = {
      {
          NO_PIXEL,
          Pixel(LEDS_DPAD_LEFT, GAMEPAD_MASK_DL, positions[LEDS_DPAD_LEFT]),
      },
      {
          Pixel(LEDS_DPAD_UP, GAMEPAD_MASK_DU, positions[LEDS_DPAD_UP]),
          Pixel(LEDS_DPAD_DOWN, GAMEPAD_MASK_DD, positions[LEDS_DPAD_DOWN]),
      },
      {
          NO_PIXEL,
          Pixel(LEDS_DPAD_RIGHT, GAMEPAD_MASK_DR, positions[LEDS_DPAD_RIGHT]),
      },
      {
          Pixel(LEDS_BUTTON_B3, GAMEPAD_MASK_B3, positions[LEDS_BUTTON_B3]),
          Pixel(LEDS_BUTTON_B1, GAMEPAD_MASK_B1, positions[LEDS_BUTTON_B1]),
      },
      {
          Pixel(LEDS_BUTTON_B4, GAMEPAD_MASK_B4, positions[LEDS_BUTTON_B4]),
          Pixel(LEDS_BUTTON_B2, GAMEPAD_MASK_B2, positions[LEDS_BUTTON_B2]),
      },
      {
          Pixel(LEDS_BUTTON_R1, GAMEPAD_MASK_R1, positions[LEDS_BUTTON_R1]),
          Pixel(LEDS_BUTTON_R2, GAMEPAD_MASK_R2, positions[LEDS_BUTTON_R2]),
      },
      {
          Pixel(LEDS_BUTTON_L1, GAMEPAD_MASK_L1, positions[LEDS_BUTTON_L1]),
          Pixel(LEDS_BUTTON_L2, GAMEPAD_MASK_L2, positions[LEDS_BUTTON_L2]),
      },
  };

  return PixelMatrix(pixels);
}

PixelMatrix createLedButtonLayout(LedLayout layout, int ledsPerPixel) {
  std::vector<uint8_t> positions[LED_BUTTON_COUNT];
  for (int i = 0; i != LED_BUTTON_COUNT; i++) {
    positions[i].resize(ledsPerPixel);
    for (int l = 0; l != ledsPerPixel; l++)
      positions[i][l] = (i * ledsPerPixel) + l;
  }

  return createLedButtonLayout(layout, positions);
}

PixelMatrix createLedButtonLayout(LedLayout layout,
                                  std::vector<uint8_t> *positions) {
  switch (layout) {
  case LED_LAYOUT_ARCADE_BUTTONS:
    return createLedLayoutArcadeButtons(positions);

  case LED_LAYOUT_ARCADE_HITBOX:
    return createLedLayoutArcadeHitbox(positions);

  case LED_LAYOUT_ARCADE_WASD:
    return createLedLayoutArcadeWasd(positions);
  }
}

AnimationHotkey animationHotkeys(Gamepad *gamepad) {
  AnimationHotkey action = HOTKEY_LEDS_NONE;

  if (gamepad->pressedF1()) {
    if (gamepad->pressedB3()) {
      action = HOTKEY_LEDS_ANIMATION_UP;
      gamepad->state.buttons &= ~(GAMEPAD_MASK_B3 | gamepad->f1Mask);
    } else if (gamepad->pressedB1()) {
      action = HOTKEY_LEDS_ANIMATION_DOWN;
      gamepad->state.buttons &= ~(GAMEPAD_MASK_B1 | gamepad->f1Mask);
    } else if (gamepad->pressedB4()) {
      action = HOTKEY_LEDS_BRIGHTNESS_UP;
      gamepad->state.buttons &= ~(GAMEPAD_MASK_B4 | gamepad->f1Mask);
    } else if (gamepad->pressedB2()) {
      action = HOTKEY_LEDS_BRIGHTNESS_DOWN;
      gamepad->state.buttons &= ~(GAMEPAD_MASK_B2 | gamepad->f1Mask);
    } else if (gamepad->pressedR1()) {
      action = HOTKEY_LEDS_PARAMETER_UP;
      gamepad->state.buttons &= ~(GAMEPAD_MASK_R1 | gamepad->f1Mask);
    } else if (gamepad->pressedR2()) {
      action = HOTKEY_LEDS_PARAMETER_DOWN;
      gamepad->state.buttons &= ~(GAMEPAD_MASK_R2 | gamepad->f1Mask);
    } else if (gamepad->pressedL1()) {
      action = HOTKEY_LEDS_PRESS_PARAMETER_UP;
      gamepad->state.buttons &= ~(GAMEPAD_MASK_L1 | gamepad->f1Mask);
    } else if (gamepad->pressedL2()) {
      action = HOTKEY_LEDS_PRESS_PARAMETER_DOWN;
      gamepad->state.buttons &= ~(GAMEPAD_MASK_L2 | gamepad->f1Mask);
    }
  }

  return action;
}

AnimationHotkey animationHotkeys(Gamepad *gamepad) {
  AnimationHotkey action = HOTKEY_LEDS_NONE;

  if (gamepad->pressedF1()) {
    if (gamepad->pressedB3()) {
      action = HOTKEY_LEDS_ANIMATION_UP;
      gamepad->state.buttons &= ~(GAMEPAD_MASK_B3 | gamepad->f1Mask);
    } else if (gamepad->pressedB1()) {
      action = HOTKEY_LEDS_ANIMATION_DOWN;
      gamepad->state.buttons &= ~(GAMEPAD_MASK_B1 | gamepad->f1Mask);
    } else if (gamepad->pressedB4()) {
      action = HOTKEY_LEDS_BRIGHTNESS_UP;
      gamepad->state.buttons &= ~(GAMEPAD_MASK_B4 | gamepad->f1Mask);
    } else if (gamepad->pressedB2()) {
      action = HOTKEY_LEDS_BRIGHTNESS_DOWN;
      gamepad->state.buttons &= ~(GAMEPAD_MASK_B2 | gamepad->f1Mask);
    } else if (gamepad->pressedR1()) {
      action = HOTKEY_LEDS_PARAMETER_UP;
      gamepad->state.buttons &= ~(GAMEPAD_MASK_R1 | gamepad->f1Mask);
    } else if (gamepad->pressedR2()) {
      action = HOTKEY_LEDS_PARAMETER_DOWN;
      gamepad->state.buttons &= ~(GAMEPAD_MASK_R2 | gamepad->f1Mask);
    } else if (gamepad->pressedL1()) {
      action = HOTKEY_LEDS_PRESS_PARAMETER_UP;
      gamepad->state.buttons &= ~(GAMEPAD_MASK_L1 | gamepad->f1Mask);
    } else if (gamepad->pressedL2()) {
      action = HOTKEY_LEDS_PRESS_PARAMETER_DOWN;
      gamepad->state.buttons &= ~(GAMEPAD_MASK_L2 | gamepad->f1Mask);
    }
  }

  return action;
}

#endif<|MERGE_RESOLUTION|>--- conflicted
+++ resolved
@@ -16,7 +16,6 @@
 #include "leds.h"
 #include "themes.h"
 
-<<<<<<< HEAD
 #ifdef LEDS_PER_PIXEL
 PixelMatrix matrix = createLedButtonLayout(LED_LAYOUT, LEDS_PER_PIXEL);
 #else
@@ -30,21 +29,11 @@
 #endif
 
 AnimationStation as(matrix);
-=======
-#ifdef LED_FORMAT
-NeoPico neopico(BOARD_LEDS_PIN, Pixel::getPixelCount(pixels), LED_FORMAT);
-#else
-NeoPico neopico(BOARD_LEDS_PIN, Pixel::getPixelCount(pixels));
-#endif
-
-AnimationStation as(pixels);
->>>>>>> 376867db
 queue_t baseAnimationQueue;
 queue_t buttonAnimationQueue;
 queue_t animationSaveQueue;
 
 void LEDs::trySave() {
-<<<<<<< HEAD
   static int saveValue = 0;
 
   if (queue_try_remove(&animationSaveQueue, &saveValue))
@@ -68,37 +57,6 @@
   StaticTheme::AddTheme(themeSixButtonFighterPlus);
   StaticTheme::AddTheme(themeSuperFamicom);
   StaticTheme::AddTheme(themeXbox);
-=======
- 	static int saveValue = 0;
-
-	if (queue_try_remove(&animationSaveQueue, &saveValue))
-		AnimationStore.save();
-}
-  
-void LEDs::setup() {
-  queue_init(&baseAnimationQueue, sizeof(AnimationHotkey), 1);
-  queue_init(&buttonAnimationQueue, sizeof(GamepadState), 1);
-	queue_init(&animationSaveQueue, sizeof(int), 1);
-
-  AnimationStore.setup(&as);
-}
-
-void configureAnimations(AnimationStation *as)
-{
-	as->AddAnimation(new StaticColor(matrix, ColorBlack));
-	as->AddAnimation(new StaticColor(matrix, LEDS_STATIC_COLOR_COLOR));
-	as->AddAnimation(new Rainbow(matrix, LEDS_RAINBOW_CYCLE_TIME));
-	as->AddAnimation(new Chase(matrix, LEDS_CHASE_CYCLE_TIME));
-}
-
-void configureAnimations() {
-  // StaticColor::SetDefaultColor(LEDS_STATIC_COLOR_COLOR);
-  Rainbow::SetDefaultCycleTime(LEDS_RAINBOW_CYCLE_TIME);
-  Chase::SetDefaultCycleTime(LEDS_CHASE_CYCLE_TIME);
-
-  // for (size_t i = 0; i < customThemes.size(); i++)
-  // as->AddAnimation(&customThemes[i]);
->>>>>>> 376867db
 }
 
 void LEDs::process(Gamepad *gamepad) {
@@ -110,12 +68,8 @@
     queue_try_add(&baseAnimationQueue, &action);
   }
 
-<<<<<<< HEAD
   uint32_t buttonState = gamepad->state.dpad << 16 | gamepad->state.buttons;
   queue_try_add(&buttonAnimationQueue, &buttonState);
-=======
-  queue_try_add(&buttonAnimationQueue, &gamepad->state);
->>>>>>> 376867db
 }
 
 void LEDs::loop() {
@@ -124,20 +78,12 @@
   }
 
   AnimationHotkey action;
-<<<<<<< HEAD
   uint32_t buttonState;
-=======
-  GamepadState buttonState;
->>>>>>> 376867db
 
   if (queue_try_peek(&baseAnimationQueue, &action)) {
     queue_try_remove(&baseAnimationQueue, &action);
     as.HandleEvent(action);
-<<<<<<< HEAD
     queue_try_add(&animationSaveQueue, 0);
-=======
-		queue_try_add(&animationSaveQueue, 0);
->>>>>>> 376867db
   }
 
   if (queue_try_peek(&buttonAnimationQueue, &buttonState)) {
@@ -145,17 +91,10 @@
 
     std::vector<Pixel> pressed;
 
-<<<<<<< HEAD
     for (size_t r = 0; r != matrix.pixels.size(); r++) {
       for (size_t c = 0; c != matrix.pixels[r].size(); c++) {
         if (buttonState & matrix.pixels[r][c].mask)
           pressed.push_back(matrix.pixels[r][c]);
-=======
-    for (size_t i = 0; i < pixels.size(); i++) {
-      if ((pixels[i].index > 3 && buttonState.buttons & pixels[i].mask) ||
-          (pixels[i].index <= 3 && buttonState.dpad & pixels[i].mask)) {
-        pressed.push_back(pixels[i]);
->>>>>>> 376867db
       }
     }
 
