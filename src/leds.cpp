/*
 * SPDX-License-Identifier: MIT
 * SPDX-FileCopyrightText: Copyright (c) 2021 Jason Skuby (mytechtoybox.com)
 */

#include "BoardConfig.h"

#ifdef BOARD_LEDS_PIN

#include "pico/util/queue.h"

#include "AnimationStation.hpp"
#include "AnimationStorage.hpp"
#include "NeoPico.hpp"
#include "Pixel.hpp"
#include "leds.h"
#include "themes.h"

<<<<<<< HEAD
void configureAnimations(AnimationStation *as)
{
	as->AddAnimation(new StaticColor(matrix, ColorBlack));
	as->AddAnimation(new StaticColor(matrix, LEDS_STATIC_COLOR_COLOR));
	as->AddAnimation(new Rainbow(matrix, LEDS_RAINBOW_CYCLE_TIME));
	as->AddAnimation(new Chase(matrix, LEDS_CHASE_CYCLE_TIME));
=======
#ifdef LED_FORMAT
NeoPico neopico(BOARD_LEDS_PIN, Pixel::getPixelCount(pixels), LED_FORMAT);
#else
NeoPico neopico(BOARD_LEDS_PIN, Pixel::getPixelCount(pixels));
#endif

AnimationStation as(pixels);
queue_t baseAnimationQueue;
queue_t buttonAnimationQueue;
queue_t animationSaveQueue;

void LEDs::trySave() {
 	static int saveValue = 0;

	if (queue_try_remove(&animationSaveQueue, &saveValue))
		AnimationStore.save();
}
void LEDs::setup() {
  queue_init(&baseAnimationQueue, sizeof(AnimationHotkey), 1);
  queue_init(&buttonAnimationQueue, sizeof(GamepadState), 1);
	queue_init(&animationSaveQueue, sizeof(int), 1);

  AnimationStore.setup(&as);
}

void configureAnimations() {
  // StaticColor::SetDefaultColor(LEDS_STATIC_COLOR_COLOR);
  Rainbow::SetDefaultCycleTime(LEDS_RAINBOW_CYCLE_TIME);
  Chase::SetDefaultCycleTime(LEDS_CHASE_CYCLE_TIME);
>>>>>>> 2d7279f7

  // for (size_t i = 0; i < customThemes.size(); i++)
  // as->AddAnimation(&customThemes[i]);
}

void LEDs::process(Gamepad *gamepad) {
  // We use queue_try_add here because if core1 explodes everywhere, we don't
  // care. It's not as important as handling inputs.

  AnimationHotkey action = animationHotkeys(gamepad);
  if (action != HOTKEY_LEDS_NONE) {
    queue_try_add(&baseAnimationQueue, &action);
  }

  queue_try_add(&buttonAnimationQueue, &gamepad->state);
}

<<<<<<< HEAD
/**
 * @brief Create an LED layout using a 2x4 matrix.
 */
PixelMatrix createLedLayoutArcadeButtons(std::vector<uint8_t> *positions)
{
	std::vector<std::vector<Pixel>> pixels =
	{
		{
			Pixel(LEDS_BUTTON_B3, GAMEPAD_MASK_B3, positions[LEDS_BUTTON_B3]),
			Pixel(LEDS_BUTTON_B1, GAMEPAD_MASK_B1, positions[LEDS_BUTTON_B1]),
		},
		{
			Pixel(LEDS_BUTTON_B4, GAMEPAD_MASK_B4, positions[LEDS_BUTTON_B4]),
			Pixel(LEDS_BUTTON_B2, GAMEPAD_MASK_B2, positions[LEDS_BUTTON_B2]),
		},
		{
			Pixel(LEDS_BUTTON_R1, GAMEPAD_MASK_R1, positions[LEDS_BUTTON_R1]),
			Pixel(LEDS_BUTTON_R2, GAMEPAD_MASK_R2, positions[LEDS_BUTTON_R2]),
		},
		{
			Pixel(LEDS_BUTTON_L1, GAMEPAD_MASK_L1, positions[LEDS_BUTTON_L1]),
			Pixel(LEDS_BUTTON_L2, GAMEPAD_MASK_L2, positions[LEDS_BUTTON_L2]),
		},
	};

	return PixelMatrix(pixels);
}

/**
 * @brief Create an LED layout using a 3x8 matrix.
 */
PixelMatrix createLedLayoutArcadeHitbox(std::vector<uint8_t> *positions)
{
	std::vector<std::vector<Pixel>> pixels =
	{
		{
			Pixel(LEDS_DPAD_LEFT, GAMEPAD_MASK_DL, positions[LEDS_DPAD_LEFT]),
			NO_PIXEL,
			NO_PIXEL,
		},
		{
			Pixel(LEDS_DPAD_DOWN, GAMEPAD_MASK_DD, positions[LEDS_DPAD_DOWN]),
			NO_PIXEL,
			NO_PIXEL,
		},
		{
			Pixel(LEDS_DPAD_RIGHT, GAMEPAD_MASK_DR, positions[LEDS_DPAD_RIGHT]),
			NO_PIXEL,
			NO_PIXEL,
		},
		{
			NO_PIXEL,
			NO_PIXEL,
			Pixel(LEDS_DPAD_UP,   GAMEPAD_MASK_DU, positions[LEDS_DPAD_UP]),
		},
		{
			Pixel(LEDS_BUTTON_B3, GAMEPAD_MASK_B3, positions[LEDS_BUTTON_B3]),
			Pixel(LEDS_BUTTON_B1, GAMEPAD_MASK_B1, positions[LEDS_BUTTON_B1]),
			NO_PIXEL,
		},
		{
			Pixel(LEDS_BUTTON_B4, GAMEPAD_MASK_B4, positions[LEDS_BUTTON_B4]),
			Pixel(LEDS_BUTTON_B2, GAMEPAD_MASK_B2, positions[LEDS_BUTTON_B2]),
			NO_PIXEL,
		},
		{
			Pixel(LEDS_BUTTON_R1, GAMEPAD_MASK_R1, positions[LEDS_BUTTON_R1]),
			Pixel(LEDS_BUTTON_R2, GAMEPAD_MASK_R2, positions[LEDS_BUTTON_R2]),
			NO_PIXEL,
		},
		{
			Pixel(LEDS_BUTTON_L1, GAMEPAD_MASK_L1, positions[LEDS_BUTTON_L1]),
			Pixel(LEDS_BUTTON_L2, GAMEPAD_MASK_L2, positions[LEDS_BUTTON_L2]),
			NO_PIXEL,
		},
	};

	return PixelMatrix(pixels);
}

/**
 * @brief Create an LED layout using a 2x7 matrix.
 */
PixelMatrix createLedLayoutArcadeWasd(std::vector<uint8_t> *positions)
{
	std::vector<std::vector<Pixel>> pixels =
	{
		{
			NO_PIXEL,
			Pixel(LEDS_DPAD_LEFT, GAMEPAD_MASK_DL, positions[LEDS_DPAD_LEFT]),
		},
		{
			Pixel(LEDS_DPAD_UP,   GAMEPAD_MASK_DU, positions[LEDS_DPAD_UP]),
			Pixel(LEDS_DPAD_DOWN, GAMEPAD_MASK_DD, positions[LEDS_DPAD_DOWN]),
		},
		{
			NO_PIXEL,
			Pixel(LEDS_DPAD_RIGHT, GAMEPAD_MASK_DR, positions[LEDS_DPAD_RIGHT]),
		},
		{
			Pixel(LEDS_BUTTON_B3, GAMEPAD_MASK_B3, positions[LEDS_BUTTON_B3]),
			Pixel(LEDS_BUTTON_B1, GAMEPAD_MASK_B1, positions[LEDS_BUTTON_B1]),
		},
		{
			Pixel(LEDS_BUTTON_B4, GAMEPAD_MASK_B4, positions[LEDS_BUTTON_B4]),
			Pixel(LEDS_BUTTON_B2, GAMEPAD_MASK_B2, positions[LEDS_BUTTON_B2]),
		},
		{
			Pixel(LEDS_BUTTON_R1, GAMEPAD_MASK_R1, positions[LEDS_BUTTON_R1]),
			Pixel(LEDS_BUTTON_R2, GAMEPAD_MASK_R2, positions[LEDS_BUTTON_R2]),
		},
		{
			Pixel(LEDS_BUTTON_L1, GAMEPAD_MASK_L1, positions[LEDS_BUTTON_L1]),
			Pixel(LEDS_BUTTON_L2, GAMEPAD_MASK_L2, positions[LEDS_BUTTON_L2]),
		},
	};

	return PixelMatrix(pixels);
}

PixelMatrix createLedButtonLayout(LedLayout layout, int ledsPerPixel)
{
	std::vector<uint8_t> positions[LED_BUTTON_COUNT];
	for (int i = 0; i != LED_BUTTON_COUNT; i++)
	{
		positions[i].resize(ledsPerPixel);
		for (int l = 0; l != ledsPerPixel; l++)
			positions[i][l] = (i * ledsPerPixel) + l;
	}

	return createLedButtonLayout(layout, positions);
}

PixelMatrix createLedButtonLayout(LedLayout layout, std::vector<uint8_t> *positions)
{
	switch (layout)
	{
		case LED_LAYOUT_ARCADE_BUTTONS:
			return createLedLayoutArcadeButtons(positions);

		case LED_LAYOUT_ARCADE_HITBOX:
			return createLedLayoutArcadeHitbox(positions);

		case LED_LAYOUT_ARCADE_WASD:
			return createLedLayoutArcadeWasd(positions);
	}
=======
void LEDs::loop() {
  if (!time_reached(this->nextRunTime)) {
    return;
  }

  AnimationHotkey action;
  GamepadState buttonState;

  if (queue_try_peek(&baseAnimationQueue, &action)) {
    queue_try_remove(&baseAnimationQueue, &action);
    as.HandleEvent(action);
		queue_try_add(&animationSaveQueue, 0);
  }

  if (queue_try_peek(&buttonAnimationQueue, &buttonState)) {
    queue_try_remove(&buttonAnimationQueue, &buttonState);

    std::vector<Pixel> pressed;

    for (size_t i = 0; i < pixels.size(); i++) {
      if ((pixels[i].index > 3 && buttonState.buttons & pixels[i].mask) ||
          (pixels[i].index <= 3 && buttonState.dpad & pixels[i].mask)) {
        pressed.push_back(pixels[i]);
      }
    }

    if (pressed.size() > 0) {
      as.HandlePressed(pressed);
    } else {
      as.ClearPressed();
    }
  }

  as.Animate();
  as.ApplyBrightness(frame);
  neopico.SetFrame(frame);
  neopico.Show();

  this->nextRunTime = make_timeout_time_ms(LEDs::intervalMS);
}

AnimationHotkey animationHotkeys(Gamepad *gamepad) {
  AnimationHotkey action = HOTKEY_LEDS_NONE;

  if (gamepad->pressedF1()) {
    if (gamepad->pressedB3()) {
      action = HOTKEY_LEDS_ANIMATION_UP;
      gamepad->state.buttons &= ~(GAMEPAD_MASK_B3 | gamepad->f1Mask);
    } else if (gamepad->pressedB1()) {
      action = HOTKEY_LEDS_ANIMATION_DOWN;
      gamepad->state.buttons &= ~(GAMEPAD_MASK_B1 | gamepad->f1Mask);
    } else if (gamepad->pressedB4()) {
      action = HOTKEY_LEDS_BRIGHTNESS_UP;
      gamepad->state.buttons &= ~(GAMEPAD_MASK_B4 | gamepad->f1Mask);
    } else if (gamepad->pressedB2()) {
      action = HOTKEY_LEDS_BRIGHTNESS_DOWN;
      gamepad->state.buttons &= ~(GAMEPAD_MASK_B2 | gamepad->f1Mask);
    } else if (gamepad->pressedR1()) {
      action = HOTKEY_LEDS_PARAMETER_UP;
      gamepad->state.buttons &= ~(GAMEPAD_MASK_R1 | gamepad->f1Mask);
    } else if (gamepad->pressedR2()) {
      action = HOTKEY_LEDS_PARAMETER_DOWN;
      gamepad->state.buttons &= ~(GAMEPAD_MASK_R2 | gamepad->f1Mask);
    } else if (gamepad->pressedL1()) {
      action = HOTKEY_LEDS_PRESS_PARAMETER_UP;
      gamepad->state.buttons &= ~(GAMEPAD_MASK_L1 | gamepad->f1Mask);
    } else if (gamepad->pressedL2()) {
      action = HOTKEY_LEDS_PRESS_PARAMETER_DOWN;
      gamepad->state.buttons &= ~(GAMEPAD_MASK_L2 | gamepad->f1Mask);
    }
  }

  return action;
>>>>>>> 2d7279f7
}

#endif<|MERGE_RESOLUTION|>--- conflicted
+++ resolved
@@ -16,14 +16,6 @@
 #include "leds.h"
 #include "themes.h"
 
-<<<<<<< HEAD
-void configureAnimations(AnimationStation *as)
-{
-	as->AddAnimation(new StaticColor(matrix, ColorBlack));
-	as->AddAnimation(new StaticColor(matrix, LEDS_STATIC_COLOR_COLOR));
-	as->AddAnimation(new Rainbow(matrix, LEDS_RAINBOW_CYCLE_TIME));
-	as->AddAnimation(new Chase(matrix, LEDS_CHASE_CYCLE_TIME));
-=======
 #ifdef LED_FORMAT
 NeoPico neopico(BOARD_LEDS_PIN, Pixel::getPixelCount(pixels), LED_FORMAT);
 #else
@@ -41,6 +33,7 @@
 	if (queue_try_remove(&animationSaveQueue, &saveValue))
 		AnimationStore.save();
 }
+  
 void LEDs::setup() {
   queue_init(&baseAnimationQueue, sizeof(AnimationHotkey), 1);
   queue_init(&buttonAnimationQueue, sizeof(GamepadState), 1);
@@ -49,11 +42,18 @@
   AnimationStore.setup(&as);
 }
 
+void configureAnimations(AnimationStation *as)
+{
+	as->AddAnimation(new StaticColor(matrix, ColorBlack));
+	as->AddAnimation(new StaticColor(matrix, LEDS_STATIC_COLOR_COLOR));
+	as->AddAnimation(new Rainbow(matrix, LEDS_RAINBOW_CYCLE_TIME));
+	as->AddAnimation(new Chase(matrix, LEDS_CHASE_CYCLE_TIME));
+}
+
 void configureAnimations() {
   // StaticColor::SetDefaultColor(LEDS_STATIC_COLOR_COLOR);
   Rainbow::SetDefaultCycleTime(LEDS_RAINBOW_CYCLE_TIME);
   Chase::SetDefaultCycleTime(LEDS_CHASE_CYCLE_TIME);
->>>>>>> 2d7279f7
 
   // for (size_t i = 0; i < customThemes.size(); i++)
   // as->AddAnimation(&customThemes[i]);
@@ -71,154 +71,6 @@
   queue_try_add(&buttonAnimationQueue, &gamepad->state);
 }
 
-<<<<<<< HEAD
-/**
- * @brief Create an LED layout using a 2x4 matrix.
- */
-PixelMatrix createLedLayoutArcadeButtons(std::vector<uint8_t> *positions)
-{
-	std::vector<std::vector<Pixel>> pixels =
-	{
-		{
-			Pixel(LEDS_BUTTON_B3, GAMEPAD_MASK_B3, positions[LEDS_BUTTON_B3]),
-			Pixel(LEDS_BUTTON_B1, GAMEPAD_MASK_B1, positions[LEDS_BUTTON_B1]),
-		},
-		{
-			Pixel(LEDS_BUTTON_B4, GAMEPAD_MASK_B4, positions[LEDS_BUTTON_B4]),
-			Pixel(LEDS_BUTTON_B2, GAMEPAD_MASK_B2, positions[LEDS_BUTTON_B2]),
-		},
-		{
-			Pixel(LEDS_BUTTON_R1, GAMEPAD_MASK_R1, positions[LEDS_BUTTON_R1]),
-			Pixel(LEDS_BUTTON_R2, GAMEPAD_MASK_R2, positions[LEDS_BUTTON_R2]),
-		},
-		{
-			Pixel(LEDS_BUTTON_L1, GAMEPAD_MASK_L1, positions[LEDS_BUTTON_L1]),
-			Pixel(LEDS_BUTTON_L2, GAMEPAD_MASK_L2, positions[LEDS_BUTTON_L2]),
-		},
-	};
-
-	return PixelMatrix(pixels);
-}
-
-/**
- * @brief Create an LED layout using a 3x8 matrix.
- */
-PixelMatrix createLedLayoutArcadeHitbox(std::vector<uint8_t> *positions)
-{
-	std::vector<std::vector<Pixel>> pixels =
-	{
-		{
-			Pixel(LEDS_DPAD_LEFT, GAMEPAD_MASK_DL, positions[LEDS_DPAD_LEFT]),
-			NO_PIXEL,
-			NO_PIXEL,
-		},
-		{
-			Pixel(LEDS_DPAD_DOWN, GAMEPAD_MASK_DD, positions[LEDS_DPAD_DOWN]),
-			NO_PIXEL,
-			NO_PIXEL,
-		},
-		{
-			Pixel(LEDS_DPAD_RIGHT, GAMEPAD_MASK_DR, positions[LEDS_DPAD_RIGHT]),
-			NO_PIXEL,
-			NO_PIXEL,
-		},
-		{
-			NO_PIXEL,
-			NO_PIXEL,
-			Pixel(LEDS_DPAD_UP,   GAMEPAD_MASK_DU, positions[LEDS_DPAD_UP]),
-		},
-		{
-			Pixel(LEDS_BUTTON_B3, GAMEPAD_MASK_B3, positions[LEDS_BUTTON_B3]),
-			Pixel(LEDS_BUTTON_B1, GAMEPAD_MASK_B1, positions[LEDS_BUTTON_B1]),
-			NO_PIXEL,
-		},
-		{
-			Pixel(LEDS_BUTTON_B4, GAMEPAD_MASK_B4, positions[LEDS_BUTTON_B4]),
-			Pixel(LEDS_BUTTON_B2, GAMEPAD_MASK_B2, positions[LEDS_BUTTON_B2]),
-			NO_PIXEL,
-		},
-		{
-			Pixel(LEDS_BUTTON_R1, GAMEPAD_MASK_R1, positions[LEDS_BUTTON_R1]),
-			Pixel(LEDS_BUTTON_R2, GAMEPAD_MASK_R2, positions[LEDS_BUTTON_R2]),
-			NO_PIXEL,
-		},
-		{
-			Pixel(LEDS_BUTTON_L1, GAMEPAD_MASK_L1, positions[LEDS_BUTTON_L1]),
-			Pixel(LEDS_BUTTON_L2, GAMEPAD_MASK_L2, positions[LEDS_BUTTON_L2]),
-			NO_PIXEL,
-		},
-	};
-
-	return PixelMatrix(pixels);
-}
-
-/**
- * @brief Create an LED layout using a 2x7 matrix.
- */
-PixelMatrix createLedLayoutArcadeWasd(std::vector<uint8_t> *positions)
-{
-	std::vector<std::vector<Pixel>> pixels =
-	{
-		{
-			NO_PIXEL,
-			Pixel(LEDS_DPAD_LEFT, GAMEPAD_MASK_DL, positions[LEDS_DPAD_LEFT]),
-		},
-		{
-			Pixel(LEDS_DPAD_UP,   GAMEPAD_MASK_DU, positions[LEDS_DPAD_UP]),
-			Pixel(LEDS_DPAD_DOWN, GAMEPAD_MASK_DD, positions[LEDS_DPAD_DOWN]),
-		},
-		{
-			NO_PIXEL,
-			Pixel(LEDS_DPAD_RIGHT, GAMEPAD_MASK_DR, positions[LEDS_DPAD_RIGHT]),
-		},
-		{
-			Pixel(LEDS_BUTTON_B3, GAMEPAD_MASK_B3, positions[LEDS_BUTTON_B3]),
-			Pixel(LEDS_BUTTON_B1, GAMEPAD_MASK_B1, positions[LEDS_BUTTON_B1]),
-		},
-		{
-			Pixel(LEDS_BUTTON_B4, GAMEPAD_MASK_B4, positions[LEDS_BUTTON_B4]),
-			Pixel(LEDS_BUTTON_B2, GAMEPAD_MASK_B2, positions[LEDS_BUTTON_B2]),
-		},
-		{
-			Pixel(LEDS_BUTTON_R1, GAMEPAD_MASK_R1, positions[LEDS_BUTTON_R1]),
-			Pixel(LEDS_BUTTON_R2, GAMEPAD_MASK_R2, positions[LEDS_BUTTON_R2]),
-		},
-		{
-			Pixel(LEDS_BUTTON_L1, GAMEPAD_MASK_L1, positions[LEDS_BUTTON_L1]),
-			Pixel(LEDS_BUTTON_L2, GAMEPAD_MASK_L2, positions[LEDS_BUTTON_L2]),
-		},
-	};
-
-	return PixelMatrix(pixels);
-}
-
-PixelMatrix createLedButtonLayout(LedLayout layout, int ledsPerPixel)
-{
-	std::vector<uint8_t> positions[LED_BUTTON_COUNT];
-	for (int i = 0; i != LED_BUTTON_COUNT; i++)
-	{
-		positions[i].resize(ledsPerPixel);
-		for (int l = 0; l != ledsPerPixel; l++)
-			positions[i][l] = (i * ledsPerPixel) + l;
-	}
-
-	return createLedButtonLayout(layout, positions);
-}
-
-PixelMatrix createLedButtonLayout(LedLayout layout, std::vector<uint8_t> *positions)
-{
-	switch (layout)
-	{
-		case LED_LAYOUT_ARCADE_BUTTONS:
-			return createLedLayoutArcadeButtons(positions);
-
-		case LED_LAYOUT_ARCADE_HITBOX:
-			return createLedLayoutArcadeHitbox(positions);
-
-		case LED_LAYOUT_ARCADE_WASD:
-			return createLedLayoutArcadeWasd(positions);
-	}
-=======
 void LEDs::loop() {
   if (!time_reached(this->nextRunTime)) {
     return;
@@ -258,6 +110,154 @@
   neopico.Show();
 
   this->nextRunTime = make_timeout_time_ms(LEDs::intervalMS);
+}
+
+/**
+ * @brief Create an LED layout using a 2x4 matrix.
+ */
+PixelMatrix createLedLayoutArcadeButtons(std::vector<uint8_t> *positions)
+{
+	std::vector<std::vector<Pixel>> pixels =
+	{
+		{
+			Pixel(LEDS_BUTTON_B3, GAMEPAD_MASK_B3, positions[LEDS_BUTTON_B3]),
+			Pixel(LEDS_BUTTON_B1, GAMEPAD_MASK_B1, positions[LEDS_BUTTON_B1]),
+		},
+		{
+			Pixel(LEDS_BUTTON_B4, GAMEPAD_MASK_B4, positions[LEDS_BUTTON_B4]),
+			Pixel(LEDS_BUTTON_B2, GAMEPAD_MASK_B2, positions[LEDS_BUTTON_B2]),
+		},
+		{
+			Pixel(LEDS_BUTTON_R1, GAMEPAD_MASK_R1, positions[LEDS_BUTTON_R1]),
+			Pixel(LEDS_BUTTON_R2, GAMEPAD_MASK_R2, positions[LEDS_BUTTON_R2]),
+		},
+		{
+			Pixel(LEDS_BUTTON_L1, GAMEPAD_MASK_L1, positions[LEDS_BUTTON_L1]),
+			Pixel(LEDS_BUTTON_L2, GAMEPAD_MASK_L2, positions[LEDS_BUTTON_L2]),
+		},
+	};
+
+	return PixelMatrix(pixels);
+}
+
+/**
+ * @brief Create an LED layout using a 3x8 matrix.
+ */
+PixelMatrix createLedLayoutArcadeHitbox(std::vector<uint8_t> *positions)
+{
+	std::vector<std::vector<Pixel>> pixels =
+	{
+		{
+			Pixel(LEDS_DPAD_LEFT, GAMEPAD_MASK_DL, positions[LEDS_DPAD_LEFT]),
+			NO_PIXEL,
+			NO_PIXEL,
+		},
+		{
+			Pixel(LEDS_DPAD_DOWN, GAMEPAD_MASK_DD, positions[LEDS_DPAD_DOWN]),
+			NO_PIXEL,
+			NO_PIXEL,
+		},
+		{
+			Pixel(LEDS_DPAD_RIGHT, GAMEPAD_MASK_DR, positions[LEDS_DPAD_RIGHT]),
+			NO_PIXEL,
+			NO_PIXEL,
+		},
+		{
+			NO_PIXEL,
+			NO_PIXEL,
+			Pixel(LEDS_DPAD_UP,   GAMEPAD_MASK_DU, positions[LEDS_DPAD_UP]),
+		},
+		{
+			Pixel(LEDS_BUTTON_B3, GAMEPAD_MASK_B3, positions[LEDS_BUTTON_B3]),
+			Pixel(LEDS_BUTTON_B1, GAMEPAD_MASK_B1, positions[LEDS_BUTTON_B1]),
+			NO_PIXEL,
+		},
+		{
+			Pixel(LEDS_BUTTON_B4, GAMEPAD_MASK_B4, positions[LEDS_BUTTON_B4]),
+			Pixel(LEDS_BUTTON_B2, GAMEPAD_MASK_B2, positions[LEDS_BUTTON_B2]),
+			NO_PIXEL,
+		},
+		{
+			Pixel(LEDS_BUTTON_R1, GAMEPAD_MASK_R1, positions[LEDS_BUTTON_R1]),
+			Pixel(LEDS_BUTTON_R2, GAMEPAD_MASK_R2, positions[LEDS_BUTTON_R2]),
+			NO_PIXEL,
+		},
+		{
+			Pixel(LEDS_BUTTON_L1, GAMEPAD_MASK_L1, positions[LEDS_BUTTON_L1]),
+			Pixel(LEDS_BUTTON_L2, GAMEPAD_MASK_L2, positions[LEDS_BUTTON_L2]),
+			NO_PIXEL,
+		},
+	};
+
+	return PixelMatrix(pixels);
+}
+
+/**
+ * @brief Create an LED layout using a 2x7 matrix.
+ */
+PixelMatrix createLedLayoutArcadeWasd(std::vector<uint8_t> *positions)
+{
+	std::vector<std::vector<Pixel>> pixels =
+	{
+		{
+			NO_PIXEL,
+			Pixel(LEDS_DPAD_LEFT, GAMEPAD_MASK_DL, positions[LEDS_DPAD_LEFT]),
+		},
+		{
+			Pixel(LEDS_DPAD_UP,   GAMEPAD_MASK_DU, positions[LEDS_DPAD_UP]),
+			Pixel(LEDS_DPAD_DOWN, GAMEPAD_MASK_DD, positions[LEDS_DPAD_DOWN]),
+		},
+		{
+			NO_PIXEL,
+			Pixel(LEDS_DPAD_RIGHT, GAMEPAD_MASK_DR, positions[LEDS_DPAD_RIGHT]),
+		},
+		{
+			Pixel(LEDS_BUTTON_B3, GAMEPAD_MASK_B3, positions[LEDS_BUTTON_B3]),
+			Pixel(LEDS_BUTTON_B1, GAMEPAD_MASK_B1, positions[LEDS_BUTTON_B1]),
+		},
+		{
+			Pixel(LEDS_BUTTON_B4, GAMEPAD_MASK_B4, positions[LEDS_BUTTON_B4]),
+			Pixel(LEDS_BUTTON_B2, GAMEPAD_MASK_B2, positions[LEDS_BUTTON_B2]),
+		},
+		{
+			Pixel(LEDS_BUTTON_R1, GAMEPAD_MASK_R1, positions[LEDS_BUTTON_R1]),
+			Pixel(LEDS_BUTTON_R2, GAMEPAD_MASK_R2, positions[LEDS_BUTTON_R2]),
+		},
+		{
+			Pixel(LEDS_BUTTON_L1, GAMEPAD_MASK_L1, positions[LEDS_BUTTON_L1]),
+			Pixel(LEDS_BUTTON_L2, GAMEPAD_MASK_L2, positions[LEDS_BUTTON_L2]),
+		},
+	};
+
+	return PixelMatrix(pixels);
+}
+
+PixelMatrix createLedButtonLayout(LedLayout layout, int ledsPerPixel)
+{
+	std::vector<uint8_t> positions[LED_BUTTON_COUNT];
+	for (int i = 0; i != LED_BUTTON_COUNT; i++)
+	{
+		positions[i].resize(ledsPerPixel);
+		for (int l = 0; l != ledsPerPixel; l++)
+			positions[i][l] = (i * ledsPerPixel) + l;
+	}
+
+	return createLedButtonLayout(layout, positions);
+}
+
+PixelMatrix createLedButtonLayout(LedLayout layout, std::vector<uint8_t> *positions)
+{
+	switch (layout)
+	{
+		case LED_LAYOUT_ARCADE_BUTTONS:
+			return createLedLayoutArcadeButtons(positions);
+
+		case LED_LAYOUT_ARCADE_HITBOX:
+			return createLedLayoutArcadeHitbox(positions);
+
+		case LED_LAYOUT_ARCADE_WASD:
+			return createLedLayoutArcadeWasd(positions);
+	}
 }
 
 AnimationHotkey animationHotkeys(Gamepad *gamepad) {
@@ -292,7 +292,6 @@
   }
 
   return action;
->>>>>>> 2d7279f7
 }
 
 #endif