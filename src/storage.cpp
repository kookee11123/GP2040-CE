--- conflicted
+++ resolved
@@ -108,25 +108,11 @@
 {
 	bool dirty = false;
 
-<<<<<<< HEAD
 	if (as.brightness != getBrightness())
 	{
 		setBrightness(as.brightness);
 		dirty = true;
 	}
-
-	if (as.animations.size() > 0 && as.animations.at(0)->mode != getBaseAnimation())
-	{
-		setBaseAnimation(as.animations.at(0)->mode);
-		dirty = true;
-	}
-=======
-	// if (as.brightness * 100 != getBrightness())
-	// {
-	// 	setBrightness((uint8_t)(as.brightness * 100));
-	// 	dirty = true;
-	// }
->>>>>>> f5b5bd31
 
 	if (as.animations.size() > 0 && as.animations.at(0)->mode != getBaseAnimation())
 	{
