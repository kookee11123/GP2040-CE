const path = require('path');
const fs = require('fs');

const exec = require('child_process').execFile;

const root = path.dirname(require.main.filename).replace(path.normalize("www"), "");
const rootwww = path.dirname(require.main.filename);

const fsdata_filename = path.normalize("/lib/httpd/fsdata.c");

function correctincludes() {
    fs.readFile(root + fsdata_filename, "utf8", function (error, data) {
        if (data) {
            let result = data.replace("#include \"lwip/apps/fs.h\"\r\n#include \"lwip/def.h\"", '#include "fsdata.h"');
        
            fs.writeFile(root + fsdata_filename, result, "utf8", function (error) {
                if (error) {
                    console.error(error);
                }
            });
        } else {
            if (error) {
                console.error(error);
            }
        }
    });
}

function makefsdata() {
<<<<<<< HEAD
      exec(`${root}\\tools\\makefsdata`, [`${rootwww}\\build`, '-defl:1', '-xc:png,ico,json', `-f:${root}\\lib\\httpd\\fsdata.c`], function(error, data) {
=======
      exec(path.normalize(`${root}/tools/makefsdata`), [path.normalize(`${rootwww}/build`), `-f:`+ path.normalize(`${root}/lib/httpd/fsdata.c`)], function(error, data) {
>>>>>>> b17e41a3
        if (error) {
            console.error(error);
        } else {
            correctincludes();
        }
    });  
}
makefsdata();<|MERGE_RESOLUTION|>--- conflicted
+++ resolved
@@ -27,11 +27,7 @@
 }
 
 function makefsdata() {
-<<<<<<< HEAD
-      exec(`${root}\\tools\\makefsdata`, [`${rootwww}\\build`, '-defl:1', '-xc:png,ico,json', `-f:${root}\\lib\\httpd\\fsdata.c`], function(error, data) {
-=======
-      exec(path.normalize(`${root}/tools/makefsdata`), [path.normalize(`${rootwww}/build`), `-f:`+ path.normalize(`${root}/lib/httpd/fsdata.c`)], function(error, data) {
->>>>>>> b17e41a3
+      exec(path.normalize(`${root}/tools/makefsdata`), [path.normalize(`${rootwww}/build`), '-defl:1', '-xc:png,ico,json', `-f:`+ path.normalize(`${root}/lib/httpd/fsdata.c`)], function(error, data) {
         if (error) {
             console.error(error);
         } else {
